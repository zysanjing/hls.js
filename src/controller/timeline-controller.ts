--- conflicted
+++ resolved
@@ -388,39 +388,7 @@
     const hls = this.hls;
     // Parse the WebVTT file contents.
     WebVTTParser.parse(payload, this.initPTS[frag.cc], vttCCs, frag.cc, (cues) => {
-<<<<<<< HEAD
-      const currentTrack = tracks[frag.level];
-      if (this.config.renderNatively) {
-        // WebVTTParser.parse is an async method and if the currently selected text track mode is set to "disabled"
-        // before parsing is done then don't try to access currentTrack.cues.getCueById as cues will be null
-        // and trying to access getCueById method of cues will throw an exception
-        if (currentTrack.mode === 'disabled') {
-          hls.trigger(Event.SUBTITLE_FRAG_PROCESSED, { success: false, frag: frag });
-          return;
-        }
-        // Add cues and trigger event with success true.
-        cues.forEach(cue => {
-          // Sometimes there are cue overlaps on segmented vtts so the same
-          // cue can appear more than once in different vtt files.
-          // This avoid showing duplicated cues with same timecode and text.
-          if (!currentTrack.cues.getCueById(cue.id)) {
-            try {
-              currentTrack.addCue(cue);
-            } catch (err) {
-              const textTrackCue = new self.TextTrackCue(cue.startTime, cue.endTime, cue.text);
-              textTrackCue.id = cue.id;
-              currentTrack.addCue(textTrackCue);
-            }
-          }
-        }
-        );
-      } else {
-        const trackId = currentTrack.default ? 'default' : 'subtitles' + frag.level;
-        hls.trigger(Event.CUES_PARSED, { type: 'subtitles', cues: cues, track: trackId });
-      }
-=======
       this._appendCues(cues, frag.level);
->>>>>>> 8e9aaf18
       hls.trigger(Event.SUBTITLE_FRAG_PROCESSED, { success: true, frag: frag });
     }, (error) => {
       this._fallbackToIMSC1(frag, payload);

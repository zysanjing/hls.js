--- conflicted
+++ resolved
@@ -11,10 +11,7 @@
       Event.FPS_DROP_LEVEL_CAPPING,
       Event.MEDIA_ATTACHING,
       Event.MANIFEST_PARSED,
-<<<<<<< HEAD
       Event.LEVELS_UPDATED,
-=======
->>>>>>> c721b7ee
       Event.BUFFER_CODECS,
       Event.MEDIA_DETACHING);
 
@@ -53,6 +50,24 @@
       // Start capping immediately if the manifest has signaled video codecs
       this._startCapping();
     }
+  }
+
+  // Only activate capping when playing a video stream; otherwise, multi-bitrate audio-only streams will be restricted
+  // to the first level
+  onBufferCodecs (data) {
+    const hls = this.hls;
+    if (hls.config.capLevelToPlayerSize && data.video) {
+      // If the manifest did not signal a video codec capping has been deferred until we're certain video is present
+      this._startCapping();
+    }
+  }
+
+  onLevelsUpdated (data) {
+    this.levels = data.levels;
+  }
+
+  onMediaDetaching () {
+    this._stopCapping();
   }
 
   // Only activate capping when playing a video stream; otherwise, multi-bitrate audio-only streams will be restricted
@@ -120,15 +135,10 @@
     this.restrictedLevels = [];
     this.firstLevel = null;
     this.autoLevelCapping = Number.POSITIVE_INFINITY;
-<<<<<<< HEAD
-    clearInterval(this.timer);
-    this.timer = null;
-=======
     if (this.timer) {
       this.timer = clearInterval(this.timer);
       this.timer = null;
     }
->>>>>>> c721b7ee
   }
 
   get mediaWidth () {

/**
 *
 * This code was ported from the dash.js project at:
 *   https://github.com/Dash-Industry-Forum/dash.js/blob/development/externals/cea608-parser.js
 *   https://github.com/Dash-Industry-Forum/dash.js/commit/8269b26a761e0853bb21d78780ed945144ecdd4d#diff-71bc295a2d6b6b7093a1d3290d53a4b2
 *
 * The original copyright appears below:
 *
 * The copyright in this software is being made available under the BSD License,
 * included below. This software may be subject to other third party and contributor
 * rights, including patent rights, and no such rights are granted under this license.
 *
 * Copyright (c) 2015-2016, DASH Industry Forum.
 * All rights reserved.
 *
 * Redistribution and use in source and binary forms, with or without modification,
 * are permitted provided that the following conditions are met:
 *  1. Redistributions of source code must retain the above copyright notice, this
 *  list of conditions and the following disclaimer.
 *  * Redistributions in binary form must reproduce the above copyright notice,
 *  this list of conditions and the following disclaimer in the documentation and/or
 *  other materials provided with the distribution.
 *  2. Neither the name of Dash Industry Forum nor the names of its
 *  contributors may be used to endorse or promote products derived from this software
 *  without specific prior written permission.
 *
 *  THIS SOFTWARE IS PROVIDED BY THE COPYRIGHT HOLDERS AND CONTRIBUTORS AS IS AND ANY
 *  EXPRESS OR IMPLIED WARRANTIES, INCLUDING, BUT NOT LIMITED TO, THE IMPLIED
 *  WARRANTIES OF MERCHANTABILITY AND FITNESS FOR A PARTICULAR PURPOSE ARE DISCLAIMED.
 *  IN NO EVENT SHALL THE COPYRIGHT HOLDER OR CONTRIBUTORS BE LIABLE FOR ANY DIRECT,
 *  INDIRECT, INCIDENTAL, SPECIAL, EXEMPLARY, OR CONSEQUENTIAL DAMAGES (INCLUDING, BUT
 *  NOT LIMITED TO, PROCUREMENT OF SUBSTITUTE GOODS OR SERVICES; LOSS OF USE, DATA, OR
 *  PROFITS; OR BUSINESS INTERRUPTION) HOWEVER CAUSED AND ON ANY THEORY OF LIABILITY,
 *  WHETHER IN CONTRACT, STRICT LIABILITY, OR TORT (INCLUDING NEGLIGENCE OR OTHERWISE)
 *  ARISING IN ANY WAY OUT OF THE USE OF THIS SOFTWARE, EVEN IF ADVISED OF THE
 *  POSSIBILITY OF SUCH DAMAGE.
 */
    /**
     *  Exceptions from regular ASCII. CodePoints are mapped to UTF-16 codes
     */

var specialCea608CharsCodes = {
    0x2a : 0xe1, // lowercase a, acute accent
    0x5c : 0xe9, // lowercase e, acute accent
    0x5e : 0xed, // lowercase i, acute accent
    0x5f : 0xf3, // lowercase o, acute accent
    0x60 : 0xfa, // lowercase u, acute accent
    0x7b : 0xe7, // lowercase c with cedilla
    0x7c : 0xf7, // division symbol
    0x7d : 0xd1, // uppercase N tilde
    0x7e : 0xf1, // lowercase n tilde
    0x7f : 0x2588, // Full block
    // THIS BLOCK INCLUDES THE 16 EXTENDED (TWO-BYTE) LINE 21 CHARACTERS
    // THAT COME FROM HI BYTE=0x11 AND LOW BETWEEN 0x30 AND 0x3F
    // THIS MEANS THAT \x50 MUST BE ADDED TO THE VALUES
    0x80 : 0xae, // Registered symbol (R)
    0x81 : 0xb0, // degree sign
    0x82 : 0xbd, // 1/2 symbol
    0x83 : 0xbf, // Inverted (open) question mark
    0x84 : 0x2122, // Trademark symbol (TM)
    0x85 : 0xa2, // Cents symbol
    0x86 : 0xa3, // Pounds sterling
    0x87 : 0x266a, // Music 8'th note
    0x88 : 0xe0, // lowercase a, grave accent
    0x89 : 0x20, // transparent space (regular)
    0x8a : 0xe8, // lowercase e, grave accent
    0x8b : 0xe2, // lowercase a, circumflex accent
    0x8c : 0xea, // lowercase e, circumflex accent
    0x8d : 0xee, // lowercase i, circumflex accent
    0x8e : 0xf4, // lowercase o, circumflex accent
    0x8f : 0xfb, // lowercase u, circumflex accent
    // THIS BLOCK INCLUDES THE 32 EXTENDED (TWO-BYTE) LINE 21 CHARACTERS
    // THAT COME FROM HI BYTE=0x12 AND LOW BETWEEN 0x20 AND 0x3F
    0x90 : 0xc1, // capital letter A with acute
    0x91 : 0xc9, // capital letter E with acute
    0x92 : 0xd3, // capital letter O with acute
    0x93 : 0xda, // capital letter U with acute
    0x94 : 0xdc, // capital letter U with diaresis
    0x95 : 0xfc, // lowercase letter U with diaeresis
    0x96 : 0x2018, // opening single quote
    0x97 : 0xa1, // inverted exclamation mark
    0x98 : 0x2a, // asterisk
    0x99 : 0x2019, // closing single quote
    0x9a : 0x2501, // box drawings heavy horizontal
    0x9b : 0xa9, // copyright sign
    0x9c : 0x2120, // Service mark
    0x9d : 0x2022, // (round) bullet
    0x9e : 0x201c, // Left double quotation mark
    0x9f : 0x201d, // Right double quotation mark
    0xa0 : 0xc0, // uppercase A, grave accent
    0xa1 : 0xc2, // uppercase A, circumflex
    0xa2 : 0xc7, // uppercase C with cedilla
    0xa3 : 0xc8, // uppercase E, grave accent
    0xa4 : 0xca, // uppercase E, circumflex
    0xa5 : 0xcb, // capital letter E with diaresis
    0xa6 : 0xeb, // lowercase letter e with diaresis
    0xa7 : 0xce, // uppercase I, circumflex
    0xa8 : 0xcf, // uppercase I, with diaresis
    0xa9 : 0xef, // lowercase i, with diaresis
    0xaa : 0xd4, // uppercase O, circumflex
    0xab : 0xd9, // uppercase U, grave accent
    0xac : 0xf9, // lowercase u, grave accent
    0xad : 0xdb, // uppercase U, circumflex
    0xae : 0xab, // left-pointing double angle quotation mark
    0xaf : 0xbb, // right-pointing double angle quotation mark
    // THIS BLOCK INCLUDES THE 32 EXTENDED (TWO-BYTE) LINE 21 CHARACTERS
    // THAT COME FROM HI BYTE=0x13 AND LOW BETWEEN 0x20 AND 0x3F
    0xb0 : 0xc3, // Uppercase A, tilde
    0xb1 : 0xe3, // Lowercase a, tilde
    0xb2 : 0xcd, // Uppercase I, acute accent
    0xb3 : 0xcc, // Uppercase I, grave accent
    0xb4 : 0xec, // Lowercase i, grave accent
    0xb5 : 0xd2, // Uppercase O, grave accent
    0xb6 : 0xf2, // Lowercase o, grave accent
    0xb7 : 0xd5, // Uppercase O, tilde
    0xb8 : 0xf5, // Lowercase o, tilde
    0xb9 : 0x7b, // Open curly brace
    0xba : 0x7d, // Closing curly brace
    0xbb : 0x5c, // Backslash
    0xbc : 0x5e, // Caret
    0xbd : 0x5f, // Underscore
    0xbe : 0x7c, // Pipe (vertical line)
    0xbf : 0x223c, // Tilde operator
    0xc0 : 0xc4, // Uppercase A, umlaut
    0xc1 : 0xe4, // Lowercase A, umlaut
    0xc2 : 0xd6, // Uppercase O, umlaut
    0xc3 : 0xf6, // Lowercase o, umlaut
    0xc4 : 0xdf, // Esszett (sharp S)
    0xc5 : 0xa5, // Yen symbol
    0xc6 : 0xa4, // Generic currency sign
    0xc7 : 0x2503, // Box drawings heavy vertical
    0xc8 : 0xc5, // Uppercase A, ring
    0xc9 : 0xe5, // Lowercase A, ring
    0xca : 0xd8, // Uppercase O, stroke
    0xcb : 0xf8, // Lowercase o, strok
    0xcc : 0x250f, // Box drawings heavy down and right
    0xcd : 0x2513, // Box drawings heavy down and left
    0xce : 0x2517, // Box drawings heavy up and right
    0xcf : 0x251b // Box drawings heavy up and left
};

/**
 * Utils
 */
var getCharForByte = function(byte) {
    var charCode = byte;
    if (specialCea608CharsCodes.hasOwnProperty(byte)) {
        charCode = specialCea608CharsCodes[byte];
    }
    return String.fromCharCode(charCode);
};

var NR_ROWS = 15,
    NR_COLS = 100;
// Tables to look up row from PAC data
var rowsLowCh1 = {0x11 : 1, 0x12 : 3, 0x15 : 5, 0x16 : 7, 0x17 : 9, 0x10 : 11, 0x13 : 12, 0x14 : 14};
var rowsHighCh1 = {0x11 : 2, 0x12 : 4, 0x15 : 6, 0x16 : 8, 0x17 : 10, 0x13 : 13, 0x14 : 15};
var rowsLowCh2 = {0x19 : 1, 0x1A : 3, 0x1D : 5, 0x1E : 7, 0x1F : 9, 0x18 : 11, 0x1B : 12, 0x1C : 14};
var rowsHighCh2 = {0x19 : 2, 0x1A : 4, 0x1D : 6, 0x1E : 8, 0x1F : 10, 0x1B : 13, 0x1C : 15};

var backgroundColors = ['white', 'green', 'blue', 'cyan', 'red', 'yellow', 'magenta', 'black', 'transparent'];

/**
 * Simple logger class to be able to write with time-stamps and filter on level.
 */
var logger = {
    verboseFilter : {'DATA' : 3, 'DEBUG' : 3, 'INFO' : 2, 'WARNING' : 2, 'TEXT' : 1, 'ERROR' : 0},
    time : null,
    verboseLevel : 0, // Only write errors
    setTime : function(newTime) {
        this.time = newTime;
    },
    log : function(severity, msg) {
        var minLevel = this.verboseFilter[severity];
        if (this.verboseLevel >= minLevel) {
            console.log(this.time.toFixed(3) + ' [' + severity + '] ' + msg);
        }
    }
};

var numArrayToHexArray = function(numArray) {
    var hexArray = [];
    for (var j = 0; j < numArray.length; j++) {
        hexArray.push(numArray[j].toString(16));
    }
    return hexArray;
};

class PenState {

    constructor(foreground, underline, italics, background, flash) {
        this.foreground = foreground || 'white';
        this.underline = underline || false;
        this.italics = italics || false;
        this.background = background || 'black';
        this.flash = flash || false;
    }

    reset() {
        this.foreground = 'white';
        this.underline = false;
        this.italics = false;
        this.background = 'black';
        this.flash = false;
    }

    setStyles(styles) {
        var attribs = ['foreground', 'underline', 'italics', 'background', 'flash'];
        for (var i = 0 ; i < attribs.length; i++) {
            var style = attribs[i];
            if (styles.hasOwnProperty(style)) {
                this[style] = styles[style];
            }
        }
    }

    isDefault() {
        return (this.foreground === 'white' && !this.underline && !this.italics &&
                this.background === 'black' && !this.flash);
    }

    equals(other) {
        return ( (this.foreground === other.foreground) &&
                 (this.underline === other.underline) &&
                 (this.italics === other.italics) &&
                 (this.background === other.background) &&
                 (this.flash === other.flash) );
    }

    copy(newPenState) {
        this.foreground = newPenState.foreground;
        this.underline = newPenState.underline;
        this.italics = newPenState.italics;
        this.background = newPenState.background;
        this.flash = newPenState.flash;
    }

    toString() {
        return ('color=' + this.foreground + ', underline=' + this.underline + ', italics=' + this.italics +
            ', background=' + this.background + ', flash=' + this.flash);
    }
}

/**
 * Unicode character with styling and background.
 * @constructor
 */
class StyledUnicodeChar
{

    constructor(uchar, foreground, underline, italics, background, flash) {
        this.uchar = uchar || ' '; // unicode character
        this.penState = new PenState(foreground, underline,italics, background, flash);
    }

    reset() {
        this.uchar = ' ';
        this.penState.reset();
    }

    setChar(uchar, newPenState) {
        this.uchar = uchar;
        this.penState.copy(newPenState);
    }

    setPenState(newPenState) {
        this.penState.copy(newPenState);
    }

    equals(other) {
        return this.uchar === other.uchar && this.penState.equals(other.penState);
    }

    copy(newChar) {
        this.uchar = newChar.uchar;
        this.penState.copy(newChar.penState);
    }

    isEmpty() {
        return this.uchar === ' ' && this.penState.isDefault();
    }
}

/**
 * CEA-608 row consisting of NR_COLS instances of StyledUnicodeChar.
 * @constructor
 */
class Row {
    constructor() {
        this.chars = [];
        for (var i = 0 ; i < NR_COLS ; i++) {
            this.chars.push(new StyledUnicodeChar());
        }
        this.pos = 0;
        this.currPenState = new PenState();
    }

    equals(other) {
        var equal = true;
        for (var i = 0 ; i < NR_COLS; i ++) {
            if (!this.chars[i].equals(other.chars[i])) {
                equal = false;
                break;
            }
        }
        return equal;
    }

    copy(other) {
        for (var i = 0 ; i < NR_COLS; i ++) {
            this.chars[i].copy(other.chars[i]);
        }
    }

    isEmpty() {
        var empty = true;
        for (var i = 0 ; i < NR_COLS; i ++) {
            if (!this.chars[i].isEmpty()) {
                empty = false;
                break;
            }
        }
        return empty;
    }

    /**
     *  Set the cursor to a valid column.
     */
    setCursor(absPos) {
        if (this.pos !== absPos) {
            this.pos = absPos;
        }
        if (this.pos < 0) {
            logger.log('ERROR', 'Negative cursor position ' + this.pos);
            this.pos = 0;
        } else if (this.pos > NR_COLS) {
            logger.log('ERROR', 'Too large cursor position ' + this.pos);
            this.pos = NR_COLS;
        }
    }

    /**
     * Move the cursor relative to current position.
     */
    moveCursor(relPos) {
        var newPos = this.pos + relPos;
        if (relPos > 1) {
            for (var i = this.pos+1; i < newPos+1 ; i++) {
                this.chars[i].setPenState(this.currPenState);
            }
        }
        this.setCursor(newPos);
    }

    /**
     * Backspace, move one step back and clear character.
     */
    backSpace() {
        this.moveCursor(-1);
        this.chars[this.pos].setChar(' ', this.currPenState);
    }

    insertChar(byte) {
        if (byte >= 0x90) { //Extended char
            this.backSpace();
        }
        var char = getCharForByte(byte);
        if (this.pos >= NR_COLS) {
            logger.log('WARNING', 'Cannot insert ' + byte.toString(16) +
                        ' (' + char + ') at position ' + this.pos + '. Skipping it!');
            return;
        }
        this.chars[this.pos].setChar(char, this.currPenState);
        this.moveCursor(1);
    }

    clearFromPos(startPos) {
        var i;
        for (i = startPos ; i < NR_COLS ; i++) {
            this.chars[i].reset();
        }
    }

    clear() {
        this.clearFromPos(0);
        this.pos = 0;
        this.currPenState.reset();
    }

    clearToEndOfRow() {
        this.clearFromPos(this.pos);
    }

    getTextString() {
        var chars = [];
        var empty = true;
        for (var i = 0 ; i < NR_COLS ; i++) {
            var char = this.chars[i].uchar;
            if (char !== ' ') {
                empty = false;
            }
            chars.push(char);
        }
        if (empty) {
            return '';
        } else {
            return chars.join('');
        }
    }

    setPenStyles(styles) {
        this.currPenState.setStyles(styles);
        var currChar = this.chars[this.pos];
        currChar.setPenState(this.currPenState);
    }
}

/**
 * Keep a CEA-608 screen of 32x15 styled characters
 * @constructor
*/
class CaptionScreen {

    constructor() {
        this.rows = [];
        for (var i = 0 ; i <  NR_ROWS; i++) {
            this.rows.push(new Row()); // Note that we use zero-based numbering (0-14)
        }
        this.currRow = NR_ROWS - 1;
        this.nrRollUpRows = null;
        this.reset();
    }

    reset() {
        for (var i = 0 ; i < NR_ROWS ; i++) {
            this.rows[i].clear();
        }
        this.currRow = NR_ROWS - 1;
    }

    equals(other) {
        var equal = true;
        for (var i = 0 ; i < NR_ROWS ; i++) {
            if (!this.rows[i].equals(other.rows[i])) {
                equal = false;
                break;
            }
        }
        return equal;
    }

    copy(other) {
        for (var i = 0 ; i < NR_ROWS ; i++) {
            this.rows[i].copy(other.rows[i]);
        }
    }

    isEmpty() {
        var empty = true;
        for (var i = 0 ; i < NR_ROWS ; i++) {
            if (!this.rows[i].isEmpty()) {
                empty = false;
                break;
            }
        }
        return empty;
    }

    backSpace() {
        var row = this.rows[this.currRow];
        row.backSpace();
    }

    clearToEndOfRow() {
        var row = this.rows[this.currRow];
        row.clearToEndOfRow();
    }

    /**
     * Insert a character (without styling) in the current row.
     */
    insertChar(char) {
        var row = this.rows[this.currRow];
        row.insertChar(char);
    }

    setPen(styles) {
        var row = this.rows[this.currRow];
        row.setPenStyles(styles);
    }

    moveCursor(relPos) {
        var row = this.rows[this.currRow];
        row.moveCursor(relPos);
    }

    setCursor(absPos) {
        logger.log('INFO', 'setCursor: ' + absPos);
        var row = this.rows[this.currRow];
        row.setCursor(absPos);
    }

    setPAC(pacData) {
        logger.log('INFO', 'pacData = ' + JSON.stringify(pacData));
        var newRow = pacData.row - 1;
        if (this.nrRollUpRows  && newRow < this.nrRollUpRows - 1) {
                newRow = this.nrRollUpRows-1;
        }

        //Make sure this only affects Roll-up Captions by checking this.nrRollUpRows
        if (this.nrRollUpRows && this.currRow !== newRow) {
          //clear all rows first
          for (let i = 0; i < NR_ROWS; i++) {
            this.rows[i].clear();
          }

          //Copy this.nrRollUpRows rows from lastOutputScreen and place it in the newRow location
          //topRowIndex - the start of rows to copy (inclusive index)
          var topRowIndex = this.currRow + 1 - (this.nrRollUpRows);
          //We only copy if the last position was already shown.
          //We use the cueStartTime value to check this.
<<<<<<< HEAD
          var prevLineTime = lastOutputScreen.rows[topRowIndex].cueStartTime;
          if(prevLineTime && prevLineTime < logger.time) {
            for (let i = 0; i < this.nrRollUpRows; i++) {
              this.rows[newRow-this.nrRollUpRows+i+1].copy(lastOutputScreen.rows[topRowIndex+i]);
=======
          const lastOutputScreen = this.lastOutputScreen;
          if (lastOutputScreen) {
            var prevLineTime = lastOutputScreen.rows[topRowIndex].cueStartTime;
            if(prevLineTime && prevLineTime < logger.time) {
              for (let i = 0; i < this.nrRollUpRows; i++) {
                this.rows[newRow-this.nrRollUpRows+i+1].copy(lastOutputScreen.rows[topRowIndex+i]);
              }
>>>>>>> f6db7e08
            }
          }
        }

        this.currRow = newRow;
        var row = this.rows[this.currRow];
        if (pacData.indent !== null) {
            var indent = pacData.indent;
            var prevPos = Math.max(indent-1, 0);
            row.setCursor(pacData.indent);
            pacData.color = row.chars[prevPos].penState.foreground;
        }
        var styles = {foreground : pacData.color, underline : pacData.underline, italics : pacData.italics, background : 'black', flash : false};
        this.setPen(styles);
    }

    /**
     * Set background/extra foreground, but first do back_space, and then insert space (backwards compatibility).
     */
    setBkgData(bkgData) {

        logger.log('INFO', 'bkgData = ' + JSON.stringify(bkgData));
        this.backSpace();
        this.setPen(bkgData);
        this.insertChar(0x20); //Space
    }

    setRollUpRows(nrRows) {
        this.nrRollUpRows = nrRows;
    }

    rollUp() {
        if (this.nrRollUpRows === null) {
            logger.log('DEBUG', 'roll_up but nrRollUpRows not set yet');
            return; //Not properly setup
        }
        logger.log('TEXT', this.getDisplayText());
        var topRowIndex = this.currRow + 1 - this.nrRollUpRows;
        var topRow = this.rows.splice(topRowIndex, 1)[0];
        topRow.clear();
        this.rows.splice(this.currRow, 0, topRow);
        logger.log('INFO', 'Rolling up');
        //logger.log('TEXT', this.get_display_text())
    }

   /**
    * Get all non-empty rows with as unicode text.
    */
    getDisplayText(asOneRow) {
        asOneRow = asOneRow || false;
        var displayText = [];
        var text = '';
        var rowNr = -1;
        for (var i = 0 ; i < NR_ROWS ; i++) {
            var rowText = this.rows[i].getTextString();
            if (rowText) {
                rowNr = i+1;
                if (asOneRow) {
                    displayText.push('Row ' + rowNr + ': \'' + rowText + '\'');
                } else {
                    displayText.push(rowText.trim());
                }
            }
        }
        if (displayText.length > 0) {
            if (asOneRow) {
                text = '[' + displayText.join(' | ') + ']';
            } else {
                text = displayText.join('\n');
            }
        }
        return text;
    }

    getTextAndFormat() {
        return this.rows;
    }
}

//var modes = ['MODE_ROLL-UP', 'MODE_POP-ON', 'MODE_PAINT-ON', 'MODE_TEXT'];

class Cea608Channel
{
    constructor(channelNumber, outputFilter) {

        this.chNr = channelNumber;
        this.outputFilter = outputFilter;
        this.mode = null;
        this.verbose = 0;
        this.displayedMemory = new CaptionScreen();
        this.nonDisplayedMemory = new CaptionScreen();
        this.lastOutputScreen = new CaptionScreen();
        this.currRollUpRow = this.displayedMemory.rows[NR_ROWS-1];
        this.writeScreen = this.displayedMemory;
        this.mode = null;
        this.cueStartTime = null; // Keeps track of where a cue started.
    }

    reset() {
        this.mode = null;
        this.displayedMemory.reset();
        this.nonDisplayedMemory.reset();
        this.lastOutputScreen.reset();
        this.currRollUpRow = this.displayedMemory.rows[NR_ROWS-1];
        this.writeScreen = this.displayedMemory;
        this.mode = null;
        this.cueStartTime = null;
        this.lastCueEndTime = null;
    }

    getHandler() {
        return this.outputFilter;
    }

    setHandler(newHandler) {
        this.outputFilter = newHandler;
    }

    setPAC(pacData) {
        this.writeScreen.setPAC(pacData);
    }

    setBkgData(bkgData) {
        this.writeScreen.setBkgData(bkgData);
    }

    setMode(newMode) {
        if (newMode === this.mode) {
            return;
        }
        this.mode = newMode;
        logger.log('INFO', 'MODE=' + newMode);
        if (this.mode === 'MODE_POP-ON') {
            this.writeScreen = this.nonDisplayedMemory;
        } else {
            this.writeScreen = this.displayedMemory;
            this.writeScreen.reset();
        }
        if (this.mode !== 'MODE_ROLL-UP') {
            this.displayedMemory.nrRollUpRows = null;
            this.nonDisplayedMemory.nrRollUpRows = null;
        }
        this.mode = newMode;
    }

    insertChars(chars) {
        for (var i = 0 ; i < chars.length ; i++) {
            this.writeScreen.insertChar(chars[i]);
        }
        var screen = this.writeScreen === this.displayedMemory ? 'DISP' : 'NON_DISP';
        logger.log('INFO', screen + ': ' + this.writeScreen.getDisplayText(true));
        if (this.mode === 'MODE_PAINT-ON' || this.mode === 'MODE_ROLL-UP') {
            logger.log('TEXT', 'DISPLAYED: ' + this.displayedMemory.getDisplayText(true));
            this.outputDataUpdate();
        }
    }

    ccRCL() { // Resume Caption Loading (switch mode to Pop On)
        logger.log('INFO', 'RCL - Resume Caption Loading');
        this.setMode('MODE_POP-ON');
    }

    ccBS() { // BackSpace
        logger.log('INFO', 'BS - BackSpace');
        if (this.mode === 'MODE_TEXT') {
            return;
        }
        this.writeScreen.backSpace();
        if (this.writeScreen === this.displayedMemory) {
            this.outputDataUpdate();
        }
    }

    ccAOF() { // Reserved (formerly Alarm Off)
        return;
    }

    ccAON() { // Reserved (formerly Alarm On)
        return;
    }

    ccDER() { // Delete to End of Row
        logger.log('INFO', 'DER- Delete to End of Row');
        this.writeScreen.clearToEndOfRow();
        this.outputDataUpdate();
    }

    ccRU(nrRows) { //Roll-Up Captions-2,3,or 4 Rows
        logger.log('INFO', 'RU(' + nrRows +') - Roll Up');
        this.writeScreen = this.displayedMemory;
        this.setMode('MODE_ROLL-UP');
        this.writeScreen.setRollUpRows(nrRows);
    }

    ccFON() { //Flash On
        logger.log('INFO', 'FON - Flash On');
        this.writeScreen.setPen({flash : true});
    }

    ccRDC() { // Resume Direct Captioning (switch mode to PaintOn)
        logger.log('INFO', 'RDC - Resume Direct Captioning');
        this.setMode('MODE_PAINT-ON');
    }

    ccTR() { // Text Restart in text mode (not supported, however)
        logger.log('INFO', 'TR');
        this.setMode('MODE_TEXT');
    }

    ccRTD() { // Resume Text Display in Text mode (not supported, however)
        logger.log('INFO', 'RTD');
        this.setMode('MODE_TEXT');
    }

    ccEDM() { // Erase Displayed Memory
        logger.log('INFO', 'EDM - Erase Displayed Memory');
        this.displayedMemory.reset();
        this.outputDataUpdate();
    }

    ccCR() { // Carriage Return
        logger.log('CR - Carriage Return');
        this.writeScreen.rollUp();
        this.outputDataUpdate();
    }

    ccENM() { //Erase Non-Displayed Memory
        logger.log('INFO', 'ENM - Erase Non-displayed Memory');
        this.nonDisplayedMemory.reset();
    }

    ccEOC() { //End of Caption (Flip Memories)
        logger.log('INFO', 'EOC - End Of Caption');
        if (this.mode === 'MODE_POP-ON') {
            var tmp = this.displayedMemory;
            this.displayedMemory = this.nonDisplayedMemory;
            this.nonDisplayedMemory = tmp;
            this.writeScreen = this.nonDisplayedMemory;
            logger.log('TEXT', 'DISP: ' + this.displayedMemory.getDisplayText());
        }
        this.outputDataUpdate();
    }

    ccTO(nrCols) { // Tab Offset 1,2, or 3 columns
        logger.log('INFO', 'TO(' + nrCols + ') - Tab Offset');
        this.writeScreen.moveCursor(nrCols);
    }

    ccMIDROW(secondByte) { // Parse MIDROW command
        var styles = {flash : false};
        styles.underline = secondByte % 2 === 1;
        styles.italics = secondByte >= 0x2e;
        if (!styles.italics) {
            var colorIndex = Math.floor(secondByte/2) - 0x10;
            var colors = ['white', 'green', 'blue', 'cyan', 'red', 'yellow', 'magenta'];
            styles.foreground = colors[colorIndex];
        } else {
            styles.foreground = 'white';
        }
        logger.log('INFO', 'MIDROW: ' + JSON.stringify(styles));
        this.writeScreen.setPen(styles);
    }

    outputDataUpdate() {
        var t = logger.time;
        if (t === null) {
            return;
        }
        if (this.outputFilter) {
            if (this.outputFilter.updateData) {
                this.outputFilter.updateData(t, this.displayedMemory);
            }
            if (this.cueStartTime === null && !this.displayedMemory.isEmpty()) { // Start of a new cue
                this.cueStartTime = t;
            } else {
                if (!this.displayedMemory.equals(this.lastOutputScreen)) {
                    if (this.outputFilter.newCue) {
                        this.outputFilter.newCue(this.cueStartTime, t, this.lastOutputScreen);
                    }
                    this.cueStartTime = this.displayedMemory.isEmpty() ? null : t;
                }
            }
            this.lastOutputScreen.copy(this.displayedMemory);
        }
    }

    cueSplitAtTime(t) {
        if (this.outputFilter) {
            if (!this.displayedMemory.isEmpty()) {
                if (this.outputFilter.newCue) {
                    this.outputFilter.newCue(this.cueStartTime, t, this.displayedMemory);
                }
                this.cueStartTime = t;
            }
        }
    }
}

class Cea608Parser {

    constructor(field, out1, out2) {
        this.field = field || 1;
        this.outputs = [out1, out2];
        this.channels = [new Cea608Channel(1, out1), new Cea608Channel(2, out2)];
        this.currChNr = -1; // Will be 1 or 2
        this.lastCmdA = null; // First byte of last command
        this.lastCmdB = null; // Second byte of last command
        this.bufferedData = [];
        this.startTime = null;
        this.lastTime = null;
        this.dataCounters = {'padding' : 0, 'char' : 0, 'cmd' : 0, 'other' : 0};
    }

    getHandler(index) {
        return this.channels[index].getHandler();
    }

    setHandler(index, newHandler) {
        this.channels[index].setHandler(newHandler);
    }

    /**
     * Add data for time t in forms of list of bytes (unsigned ints). The bytes are treated as pairs.
     */
    addData(t, byteList) {
        var cmdFound, a, b,
        charsFound = false;

        this.lastTime = t;
        logger.setTime(t);

        for (var i = 0 ; i < byteList.length ; i+=2) {
            a = byteList[i] & 0x7f;
            b = byteList[i+1] & 0x7f;
            if (a === 0 && b === 0) {
                this.dataCounters.padding += 2;
                continue;
            } else {
                logger.log('DATA', '[' + numArrayToHexArray([byteList[i], byteList[i+1]]) +'] -> (' + numArrayToHexArray([a, b]) + ')');
            }
            cmdFound = this.parseCmd(a, b);
            if (!cmdFound) {
                cmdFound = this.parseMidrow(a, b);
            }
            if (!cmdFound) {
                cmdFound = this.parsePAC(a, b);
            }
            if (!cmdFound) {
                cmdFound = this.parseBackgroundAttributes(a, b);
            }
            if (!cmdFound) {
                charsFound = this.parseChars(a, b);
                if (charsFound) {
                    if (this.currChNr && this.currChNr >=0) {
                        var channel = this.channels[this.currChNr-1];
                        channel.insertChars(charsFound);
                    } else {
                        logger.log('WARNING', 'No channel found yet. TEXT-MODE?');
                    }
                }
            }
            if (cmdFound) {
                this.dataCounters.cmd += 2;
            } else if (charsFound) {
                this.dataCounters.char += 2;
            } else {
                this.dataCounters.other += 2;
                logger.log('WARNING', 'Couldn\'t parse cleaned data ' + numArrayToHexArray([a, b]) +
                            ' orig: ' + numArrayToHexArray([byteList[i], byteList[i+1]]));
            }
        }
    }

    /**
     * Parse Command.
     * @returns {Boolean} Tells if a command was found
     */
    parseCmd(a, b) {
        var chNr = null;

        var cond1 = (a === 0x14 || a === 0x1C) && (0x20 <= b && b <= 0x2F);
        var cond2 = (a === 0x17 || a === 0x1F) && (0x21 <= b && b <= 0x23);
        if (!(cond1 || cond2)) {
            return false;
        }

        if (a === this.lastCmdA && b === this.lastCmdB) {
            this.lastCmdA = null;
            this.lastCmdB = null; // Repeated commands are dropped (once)
            logger.log('DEBUG', 'Repeated command (' + numArrayToHexArray([a, b]) + ') is dropped');
            return true;
        }

        if (a === 0x14 || a === 0x17) {
            chNr = 1;
        } else {
            chNr = 2; // (a === 0x1C || a=== 0x1f)
        }

        var channel = this.channels[chNr - 1];

        if (a === 0x14 || a === 0x1C) {
            if (b === 0x20) {
                channel.ccRCL();
            } else if (b === 0x21) {
                channel.ccBS();
            } else if (b === 0x22) {
                channel.ccAOF();
            } else if (b === 0x23) {
                channel.ccAON();
            } else if (b === 0x24) {
                channel.ccDER();
            } else if (b === 0x25) {
                channel.ccRU(2);
            } else if (b === 0x26) {
                channel.ccRU(3);
            } else if (b === 0x27) {
                channel.ccRU(4);
            } else if (b === 0x28) {
                channel.ccFON();
            } else if (b === 0x29) {
                channel.ccRDC();
            } else if (b === 0x2A) {
                channel.ccTR();
            } else if (b === 0x2B) {
                channel.ccRTD();
            } else if (b === 0x2C) {
                channel.ccEDM();
            } else if (b === 0x2D) {
                channel.ccCR();
            } else if (b === 0x2E) {
                channel.ccENM();
            } else if (b === 0x2F) {
                channel.ccEOC();
            }
        } else { //a == 0x17 || a == 0x1F
            channel.ccTO(b - 0x20);
        }
        this.lastCmdA = a;
        this.lastCmdB = b;
        this.currChNr = chNr;
        return true;
    }

    /**
     * Parse midrow styling command
     * @returns {Boolean}
     */
    parseMidrow(a, b) {
        var chNr = null;

        if ( ((a === 0x11) || (a === 0x19)) && 0x20 <= b && b <= 0x2f) {
            if (a === 0x11) {
                chNr = 1;
            } else  {
                chNr = 2;
            }
            if (chNr !== this.currChNr) {
                logger.log('ERROR', 'Mismatch channel in midrow parsing');
                return false;
            }
            var channel = this.channels[chNr-1];
            channel.ccMIDROW(b);
            logger.log('DEBUG', 'MIDROW (' + numArrayToHexArray([a, b]) + ')');
            return true;
        }
        return false;
    }
    /**
     * Parse Preable Access Codes (Table 53).
     * @returns {Boolean} Tells if PAC found
     */
    parsePAC(a, b) {

       var chNr = null;
       var row = null;

        var case1 = ((0x11 <= a  && a <= 0x17) || (0x19 <= a && a <= 0x1F)) && (0x40 <= b && b <= 0x7F);
        var case2 = (a === 0x10 || a === 0x18) && (0x40 <= b && b <= 0x5F);
        if (! (case1 || case2)) {
            return false;
        }

        if (a === this.lastCmdA && b === this.lastCmdB) {
            this.lastCmdA = null;
            this.lastCmdB = null;
            return true; // Repeated commands are dropped (once)
        }

        chNr = (a <= 0x17) ? 1 : 2;

        if (0x40 <= b && b <= 0x5F) {
            row = (chNr === 1) ? rowsLowCh1[a] : rowsLowCh2[a];
        } else { // 0x60 <= b <= 0x7F
            row = (chNr === 1) ? rowsHighCh1[a] : rowsHighCh2[a];
        }
        var pacData = this.interpretPAC(row, b);
        var channel = this.channels[chNr-1];
        channel.setPAC(pacData);
        this.lastCmdA = a;
        this.lastCmdB = b;
        this.currChNr = chNr;
        return true;
    }

    /**
     * Interpret the second byte of the pac, and return the information.
     * @returns {Object} pacData with style parameters.
     */
    interpretPAC(row, byte) {
        var pacIndex = byte;
        var pacData = {color : null, italics : false, indent : null, underline : false, row : row};

        if (byte > 0x5F) {
            pacIndex = byte - 0x60;
        } else {
            pacIndex = byte - 0x40;
        }
        pacData.underline = (pacIndex & 1) === 1;
        if (pacIndex <= 0xd) {
            pacData.color = ['white', 'green', 'blue', 'cyan', 'red', 'yellow', 'magenta', 'white'][Math.floor(pacIndex/2)];
        } else if (pacIndex <= 0xf) {
            pacData.italics = true;
            pacData.color = 'white';
        } else {
            pacData.indent = (Math.floor((pacIndex-0x10)/2))*4;
        }
        return pacData; // Note that row has zero offset. The spec uses 1.
    }

    /**
     * Parse characters.
     * @returns An array with 1 to 2 codes corresponding to chars, if found. null otherwise.
     */
    parseChars(a, b) {

       var  channelNr = null,
            charCodes = null,
            charCode1 = null;

        if (a >= 0x19) {
            channelNr = 2;
            charCode1 = a - 8;
        } else {
            channelNr = 1;
            charCode1 = a;
        }
        if (0x11 <= charCode1 && charCode1 <= 0x13) {
            // Special character
            var oneCode = b;
            if (charCode1 === 0x11) {
                oneCode = b + 0x50;
            } else if (charCode1 === 0x12) {
                oneCode = b + 0x70;
            } else {
                oneCode = b + 0x90;
            }
            logger.log('INFO', 'Special char \'' + getCharForByte(oneCode) + '\' in channel ' + channelNr);
            charCodes = [oneCode];
        } else if (0x20 <= a && a <= 0x7f) {
            charCodes = (b === 0) ? [a] : [a, b];
        }
        if (charCodes) {
            var hexCodes = numArrayToHexArray(charCodes);
            logger.log('DEBUG', 'Char codes =  ' + hexCodes.join(','));
            this.lastCmdA = null;
            this.lastCmdB = null;
        }
        return charCodes;
    }

    /**
    * Parse extended background attributes as well as new foreground color black.
    * @returns{Boolean} Tells if background attributes are found
    */
    parseBackgroundAttributes(a, b) {
       var  bkgData,
            index,
            chNr,
            channel;

        var case1 = (a === 0x10 || a === 0x18) && (0x20 <= b && b <= 0x2f);
        var case2 = (a === 0x17 || a === 0x1f) && (0x2d <=b && b <= 0x2f);
        if (!(case1 || case2)) {
            return false;
        }
        bkgData = {};
        if (a  === 0x10 || a === 0x18) {
            index = Math.floor((b-0x20)/2);
            bkgData.background = backgroundColors[index];
            if (b % 2 === 1) {
                bkgData.background = bkgData.background + '_semi';
            }
        } else if (b === 0x2d) {
            bkgData.background = 'transparent';
        } else {
            bkgData.foreground = 'black';
            if (b === 0x2f) {
                bkgData.underline = true;
            }
        }
        chNr = (a < 0x18) ? 1 : 2;
        channel = this.channels[chNr-1];
        channel.setBkgData(bkgData);
        this.lastCmdA = null;
        this.lastCmdB = null;
        return true;
    }

    /**
     * Reset state of parser and its channels.
     */
    reset() {
        for (var i=0 ; i < this.channels.length ; i++) {
            if (this.channels[i]) {
                this.channels[i].reset();
            }
        }
        this.lastCmdA = null;
        this.lastCmdB = null;
    }

    /**
     * Trigger the generation of a cue, and the start of a new one if displayScreens are not empty.
     */
    cueSplitAtTime(t) {
        for (var i=0 ; i < this.channels.length ; i++) {
            if (this.channels[i]) {
                this.channels[i].cueSplitAtTime(t);
            }
        }
    }
}

export default Cea608Parser;<|MERGE_RESOLUTION|>--- conflicted
+++ resolved
@@ -519,12 +519,6 @@
           var topRowIndex = this.currRow + 1 - (this.nrRollUpRows);
           //We only copy if the last position was already shown.
           //We use the cueStartTime value to check this.
-<<<<<<< HEAD
-          var prevLineTime = lastOutputScreen.rows[topRowIndex].cueStartTime;
-          if(prevLineTime && prevLineTime < logger.time) {
-            for (let i = 0; i < this.nrRollUpRows; i++) {
-              this.rows[newRow-this.nrRollUpRows+i+1].copy(lastOutputScreen.rows[topRowIndex+i]);
-=======
           const lastOutputScreen = this.lastOutputScreen;
           if (lastOutputScreen) {
             var prevLineTime = lastOutputScreen.rows[topRowIndex].cueStartTime;
@@ -532,7 +526,6 @@
               for (let i = 0; i < this.nrRollUpRows; i++) {
                 this.rows[newRow-this.nrRollUpRows+i+1].copy(lastOutputScreen.rows[topRowIndex+i]);
               }
->>>>>>> f6db7e08
             }
           }
         }

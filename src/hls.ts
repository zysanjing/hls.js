--- conflicted
+++ resolved
@@ -273,17 +273,13 @@
    * @param {string} url
    */
   loadSource (url: string) {
-<<<<<<< HEAD
-    url = URLToolkit.buildAbsoluteURL(self.location.href, url, { alwaysNormalize: true });
-=======
     this.stopLoad();
     const media = this.media;
     if (media && this.url) {
       this.detachMedia();
       this.attachMedia(media);
     }
-    url = URLToolkit.buildAbsoluteURL(window.location.href, url, { alwaysNormalize: true });
->>>>>>> 3f922876
+    url = URLToolkit.buildAbsoluteURL(self.location.href, url, { alwaysNormalize: true });
     logger.log(`loadSource:${url}`);
     this.url = url;
     // when attaching to a source URL, trigger a playlist load
